use crate::net::{buffer_pool::BufferPool, frames, frames::*};
use bytes::{Buf, BufMut};
use core::{cmp, mem, ptr};
<<<<<<< HEAD
use std::sync::Arc;
use std::io::Cursor;
use std::mem::MaybeUninit;
=======
use iovec::IoVec;
use std::{io::Cursor, mem::MaybeUninit, sync::Arc};
>>>>>>> 1e5fc6c3

const FRAME_HEAD_LEN: usize = frames::FRAME_HEAD_LEN as usize;
const BUFFER_SIZE: usize = ENCODEBUFFER_MIN_REMAINING * 1000;
// Assume 64 byte cache lines -> 1000 cache lines per chunk
const ENCODEBUFFER_MIN_REMAINING: usize = 64; // Always have at least a full cache line available

/// Required methods for a Chunk
pub trait Chunk: Send {
    /// Returns a mutable pointer to the underlying buffer
    fn as_mut_ptr(&mut self) -> *mut u8;
    /// Returns the length of the chunk
    fn len(&self) -> usize;
}

/// A Default Kompact Chunk
pub(crate) struct DefaultChunk {
    chunk: [u8; BUFFER_SIZE],
}

impl DefaultChunk {
    pub fn new() -> DefaultChunk {
        let slice = ([0u8; BUFFER_SIZE]);
        DefaultChunk { chunk: slice }
    }
}

impl Chunk for DefaultChunk {
    fn as_mut_ptr(&mut self) -> *mut u8 {
        self.chunk.as_mut_ptr()
    }

    fn len(&self) -> usize {
        self.chunk.len()
    }
}

/// BufferChunk is a lockable pinned byte-slice
/// All modifications to the Chunk goes through the get_slice method
pub struct BufferChunk {
    chunk: *mut dyn Chunk,
    ref_count: Arc<u8>,
    locked: bool,
}

impl Drop for BufferChunk {
    fn drop(&mut self) {
        unsafe {
            let chunk = Box::from_raw(self.chunk);
            std::mem::drop(chunk);
        }
    }
}

unsafe impl Send for BufferChunk {}

impl BufferChunk {
    /// Allocate a new Default BufferChunk
    pub fn new() -> Self {
        BufferChunk {
            chunk: Box::into_raw(Box::new(DefaultChunk::new())),
            ref_count: Arc::new(0),
            locked: false,
        }
    }

    /// Creates a BufferChunk using the given Chunk
    pub fn from_chunk(raw_chunk: *mut dyn Chunk) -> Self {
        BufferChunk {
            chunk: raw_chunk,
            ref_count: Arc::new(0),
            locked: false,
        }
    }

    /// Get the length of the BufferChunk
    pub fn len(&self) -> usize {
        unsafe { Chunk::len(&*self.chunk) }
    }

    /// Return a pointer to a subslice of the chunk
    pub unsafe fn get_slice(&mut self, from: usize, to: usize) -> &'static mut [u8] {
        assert!(from < to && to <= self.len() && !self.locked);
        let ptr = (&mut *self.chunk).as_mut_ptr();
        let offset_ptr = ptr.offset(from as isize);
        std::slice::from_raw_parts_mut(offset_ptr, to - from)
    }

    /// Swaps the pointers of the two buffers such that they effectively switch place
    pub fn swap_buffer(&mut self, other: &mut BufferChunk) -> () {
        std::mem::swap(self, other);
    }

    /// Returns a ChunkLease pointing to the subslice between `from` and `to`of the BufferChunk
    /// the returned lease is a consumable Buf.
    pub fn get_lease(&mut self, from: usize, to: usize) -> ChunkLease {
        let lock = self.get_lock();
        unsafe { ChunkLease::new(self.get_slice(from, to), lock) }
    }

    /// Returns a ChunkLease pointing to the subslice between `from` and `to`of the BufferChunk
    /// the returned lease is a writable BufMut.
    pub fn get_free_lease(&mut self, from: usize, to: usize) -> ChunkLease {
        let lock = self.get_lock();
        unsafe { ChunkLease::new_unused(self.get_slice(from, to), lock) }
    }

    /// Clones the lock, the BufferChunk will be locked until all given locks are deallocated
    pub fn get_lock(&self) -> Arc<u8> {
        self.ref_count.clone()
    }

    /// Returns a mutable pointer to the associated lock.
    pub fn get_lock_mut(&mut self) -> &mut Arc<u8> {
        &mut self.ref_count
    }

    /// Returns true if this smart_buffer is available again
    pub fn free(&mut self) -> bool {
        if self.locked {
            if Arc::strong_count(&self.ref_count) < 2 {
                self.locked = false;
                true
            } else {
                false
            }
        } else {
            true
        }
    }

    /// Locks the BufferChunk, it will not be writable nor will any leases be created before it has been unlocked.
    pub fn lock(&mut self) -> () {
        self.locked = true;
    }
}

/// Instantiated Writer/Encoder for EncodeBuffer
/// Provides the BufMut interface over an EnodeBuffer ensuring that the EncodeBuffer will be aligned
/// after the BufferEncoder has been dropped.
pub struct BufferEncoder<'a> {
    encode_buffer: &'a mut EncodeBuffer,
}

impl<'a> BufferEncoder<'a> {
    pub fn new(encode_buffer: &'a mut EncodeBuffer) -> Self {
        // Check alignment, make sure we start aligned:
        assert_eq!(
            encode_buffer.get_write_offset(),
            encode_buffer.get_read_offset()
        );
        BufferEncoder { encode_buffer }
    }

    pub(crate) fn pad(&mut self, cnt: usize) {
        unsafe {
            self.advance_mut(cnt);
        }
    }

    pub fn get_chunk_lease(&mut self) -> Option<ChunkLease> {
        self.encode_buffer.get_chunk_lease()
    }
}

/// Make sure the read pointer is caught up to the write pointer for the next encoding.
impl<'a> Drop for BufferEncoder<'a> {
    fn drop(&mut self) {
        self.encode_buffer.read_offset = self.encode_buffer.write_offset;
    }
}

impl<'a> BufMut for BufferEncoder<'a> {
    fn remaining_mut(&self) -> usize {
        self.encode_buffer.remaining()
    }

    unsafe fn advance_mut(&mut self, cnt: usize) {
        self.encode_buffer.write_offset += cnt;
        if self.encode_buffer.remaining() < ENCODEBUFFER_MIN_REMAINING {
            self.encode_buffer.swap_buffer();
        }
    }

    fn bytes_mut(&mut self) -> &mut [MaybeUninit<u8>] {
        unsafe {
            let ptr = (&mut *self.encode_buffer.buffer.chunk).as_mut_ptr();
            let offset_ptr = ptr.offset(self.encode_buffer.write_offset as isize);
            return mem::transmute(std::slice::from_raw_parts_mut(
                offset_ptr,
                self.encode_buffer.buffer.len() - self.encode_buffer.write_offset,
            ));
        }
    }

    fn put<T: super::Buf>(&mut self, mut src: T)
    where
        Self: Sized,
    {
        assert!(src.remaining() <= BUFFER_SIZE, "src too big for buffering");
        if self.remaining_mut() < src.remaining() {
            // Not enough space in current chunk, need to swap it
            self.encode_buffer.swap_buffer();
        }

        assert!(self.remaining_mut() >= src.remaining());

        while src.has_remaining() {
            let l;
            unsafe {
                let s = src.bytes();
                let d = self.bytes_mut();
                l = cmp::min(s.len(), d.len());
                ptr::copy_nonoverlapping(s.as_ptr(), d.as_mut_ptr() as *mut u8, l);
            }
            src.advance(l);
            unsafe {
                self.advance_mut(l);
            }
        }
    }

    /// Override default impl to allow for large slices to be put in at a time
    fn put_slice(&mut self, src: &[u8]) {
        assert!(src.remaining() <= BUFFER_SIZE, "src too big for buffering");
        if self.remaining_mut() < src.len() {
            // Not enough space in current chunk, need to swap it
            self.encode_buffer.swap_buffer();
        }

        assert!(
            self.remaining_mut() >= src.len(),
            "EncodeBuffer trying to write too big of a slice, len: {}",
            src.len()
        );
        unsafe {
            let dst = self.bytes_mut();
            ptr::copy_nonoverlapping(src.as_ptr(), dst.as_mut_ptr() as *mut u8, src.len());
            self.advance_mut(src.len());
        }
    }
}

/// Structure used by components to continuously extract leases from BufferChunks swapped with the internal/private BufferPool
/// Using get_buffer_encoder() we get a BufferEncoder which implements BufMut interface for the underlying Chunks
/// The BufferEncoder uses its lifetime and Drop impl to give compile-time safety for consecutive encoding attempts
pub struct EncodeBuffer {
    buffer: BufferChunk,
    buffer_pool: BufferPool,
    write_offset: usize,
    read_offset: usize,
}

impl EncodeBuffer {
    /// Creates a new EncodeBuffer, allocates a new BufferPool.
    pub fn new() -> Self {
        let mut buffer_pool = BufferPool::new();
        if let Some(buffer) = buffer_pool.get_buffer() {
            EncodeBuffer {
                buffer,
                buffer_pool,
                write_offset: 0,
                read_offset: 0,
            }
        } else {
            panic!("Couldn't initialize EncodeBuffer");
        }
    }

    pub fn advance(&mut self, cnt: usize) -> () {
        self.read_offset += cnt;
    }

    /*
    pub fn get_buffer_encoder(encode_buffer: &mut EncodeBuffer) -> BufferEncoder {
        BufferEncoder::new(encode_buffer)
    }
    */
    pub fn get_buffer_encoder(&mut self) -> BufferEncoder {
        BufferEncoder::new(self)
    }

    pub fn get_write_offset(&self) -> usize {
        self.write_offset
    }

    pub fn get_read_offset(&self) -> usize {
        self.read_offset
    }

    /// Extracts the bytes between the read-pointer and the write-pointer and advances the read-pointer
    /// Ensures there's a minimum of `ENCODEBUFFER_MIN_REMAINING` left in the current buffer which minimizes overflow during swap
    pub(crate) fn get_chunk_lease(&mut self) -> Option<ChunkLease> {
        let cnt = self.write_offset - self.read_offset;
        if cnt > 0 {
            self.read_offset += cnt;
            let lease = self
                .buffer
                .get_lease(self.write_offset - cnt, self.write_offset);

            if self.remaining() < ENCODEBUFFER_MIN_REMAINING {
                self.swap_buffer();
            }

            return Some(lease);
        }
        None
    }

    /// Returns the remaining length of the current BufferChunk.
    pub(crate) fn remaining(&self) -> usize {
        self.buffer.len() - self.write_offset
    }

    /// Swap the current buffer with a fresh one from the private buffer_pool
    /// Copies any unread overflow and sets the write pointer accordingly
    pub(crate) fn swap_buffer(&mut self) {
        let overflow = self.get_chunk_lease();
        if let Some(mut new_buffer) = self.buffer_pool.get_buffer() {
            self.buffer.swap_buffer(&mut new_buffer);
            self.read_offset = 0;
            self.write_offset = 0;
            if let Some(chunk) = overflow {
                let len = chunk.bytes().len();
                assert!(len < self.remaining());
                unsafe {
                    ptr::copy_nonoverlapping(
                        chunk.bytes().as_ptr(),
                        self.buffer.get_slice(0, len).as_mut_ptr(),
                        len,
                    );
                    self.write_offset = chunk.bytes().len();
                }
            }
            // new_buffer has been swapped in-place, return it to the pool
            self.buffer_pool.return_buffer(new_buffer);
        } else {
            panic!("Trying to swap buffer but no free buffers found in the pool!")
        }
    }
}

/// Used to allow extraction of data frames in between inserting data
/// And can replace the underlying BufferChunk with new ones
pub struct DecodeBuffer {
    buffer: BufferChunk,
    write_offset: usize,
    read_offset: usize,
    next_frame_head: Option<FrameHead>,
}

impl DecodeBuffer {
    /// Creates a new DecodeBuffer from th given BufferChunk.
    pub fn new(buffer: BufferChunk) -> Self {
        DecodeBuffer {
            buffer,
            write_offset: 0,
            read_offset: 0,
            next_frame_head: None,
        }
    }

    /// Returns an IoVec of the writeable end of the buffer
    /// If something is written to the slice the advance writeable must be called after
    pub fn get_writeable(&mut self) -> Option<&mut [u8]> {
        if self.buffer.len() - self.write_offset < 128 {
            return None;
        }
        unsafe {
            Some(self.buffer.get_slice(self.write_offset, self.buffer.len()))
        }
    }

    /// Returns the length of the read-portion of the buffer
    pub fn len(&self) -> usize {
        self.write_offset - self.read_offset
    }

    /// Returns the length of the write-portion of the buffer
    pub fn remaining(&self) -> usize {
        self.buffer.len() - self.write_offset
    }

    /// Advances the write pointer by num_bytes
    pub fn advance_writeable(&mut self, num_bytes: usize) -> () {
        self.write_offset += num_bytes;
    }

    /// Get the current write-offset of the buffer
    pub fn get_write_offset(&self) -> usize {
        self.write_offset
    }

    /// Get the first 24 bytes of the DecodeBuffer, used for testing/debugging
    /// get_slice does the bounds checking
    pub fn get_buffer_head(&mut self) -> &mut [u8] {
        unsafe {
            return self.buffer.get_slice(0, 24);
        }
    }

    /// Safely swaps self.buffer with other
    pub fn swap_buffer(&mut self, other: &mut BufferChunk) -> () {
        // Check if there's overflow in the buffer currently which needs to be copied
        if self.write_offset > self.read_offset {
            // We need to copy the bits from self.inner to other.inner before swapping
            let overflow_len = self.write_offset - self.read_offset;
            unsafe {
                other
                    .get_slice(0, overflow_len)
                    .clone_from_slice(self.buffer.get_slice(self.read_offset, self.write_offset));
            }
            self.write_offset = overflow_len;
            self.read_offset = 0;
        } else {
            self.write_offset = 0;
            self.read_offset = 0;
        }
        // Swap the buffer chunks
        self.buffer.swap_buffer(other);
        other.lock();
    }

    /// Tries to decode one frame from the readable part of the buffer
    pub fn get_frame(&mut self) -> Option<Frame> {
        let readable_len = (self.write_offset - self.read_offset) as usize;
        if let Some(head) = &self.next_frame_head {
            if readable_len >= head.content_length() {
                let lease = self
                    .buffer
                    .get_lease(self.read_offset, self.read_offset + head.content_length());
                self.read_offset += head.content_length();
                match head.frame_type() {
                    FrameType::Data => {
                        if let Ok(data) = Data::decode_from(lease) {
                            self.next_frame_head = None;
                            return Some(data);
                        } else {
                            println!("Failed to decode data");
                        }
                    }
                    FrameType::StreamRequest => {
                        if let Ok(data) = StreamRequest::decode_from(lease) {
                            self.next_frame_head = None;
                            return Some(data);
                        }
                    }
                    FrameType::Hello => {
                        if let Ok(hello) = Hello::decode_from(lease) {
                            self.next_frame_head = None;
                            return Some(hello);
                        } else {
                            println!("Failed to decode data");
                        }
                    }
                    _ => {
                        println!("Weird head");
                    }
                }
            }
        } else {
            if readable_len >= FRAME_HEAD_LEN {
                unsafe {
                    let slice = self
                        .buffer
                        .get_slice(self.read_offset, self.read_offset + FRAME_HEAD_LEN);
                    self.read_offset += FRAME_HEAD_LEN;
                    if let Ok(head) = FrameHead::decode_from(&mut Cursor::new(slice)) {
                        if head.content_length() == 0 {
                            match head.frame_type() {
                                FrameType::Bye => {
                                    return Some(Frame::Bye());
                                }
                                _ => {}
                            }
                        }
                        self.next_frame_head = Some(head);
                        return self.get_frame();
                    } else {
                        // We are lost in the buffer, this is very bad, no recovery mechanism implemented, yet
                        panic!(
                            "Buffers is misaligned, can't find a frame head, potential data-loss"
                        )
                    }
                }
            }
        }
        return None;
    }
}

/// A ChunkLease is a Byte-buffer which locks the BufferChunk which the ChunkLease is a lease from.
/// Can be used both as Buf of BufMut depending on what is needed.
#[derive(Debug)]
pub struct ChunkLease {
    content: &'static mut [u8],
    written: usize,
    read: usize,
    capacity: usize,
    lock: Arc<u8>,
}

impl ChunkLease {
    /// Creates a new ChunkLease from a static byte-slice with already written bytes and a `lock`.
    pub fn new(content: &'static mut [u8], lock: Arc<u8>) -> ChunkLease {
        let capacity = content.len();
        let written = content.len();
        ChunkLease {
            content,
            written,
            capacity,
            lock,
            read: 0,
        }
    }

    /// Creates a new ChunkLease with available space and a `lock`
    pub fn new_unused(content: &'static mut [u8], lock: Arc<u8>) -> ChunkLease {
        let capacity = content.len();
        ChunkLease {
            content,
            written: 0,
            capacity,
            lock,
            read: 0,
        }
    }

    /// Creates an empty ChunkLease, used as auxiliary method in test-cases
    pub fn empty() -> ChunkLease {
        static mut SLICE: [u8; 1] = [0];
        unsafe {
            let pointer: &'static mut [u8] = &mut SLICE;
            ChunkLease {
                read: 0,
                content: pointer,
                written: 0,
                capacity: 0,
                lock: Arc::new(0),
            }
        }
    }

    /// This inserts a FrameHead at the head of the Chunklease, the ChunkLease should be padded manually
    /// before this method is invoked, i.e. it does not create space for the head on its own
    /// Proper framing thus requires 1. pad(), 2 serialise into decodebuffer, 3. get frame, 4. insert_head
    pub(crate) fn insert_head(&mut self, head: FrameHead) {
        // Store the write pointer
        let written = self.written;
        // Move write-pointer to the front of the buffer:
        self.written = 0;
        // Encode the into self
        head.encode_into(self);
        // Restore write-pointer
        self.written = written;
    }
}

impl Buf for ChunkLease {
    fn remaining(&self) -> usize {
        self.capacity - self.read
    }

    fn bytes(&self) -> &[u8] {
        let slice: &[u8] = &*self.content;
        &slice[self.read..self.capacity]
    }

    fn advance(&mut self, cnt: usize) {
        self.read += cnt;
    }
}

impl BufMut for ChunkLease {
    fn remaining_mut(&self) -> usize {
        self.remaining()
    }

    unsafe fn advance_mut(&mut self, cnt: usize) {
        self.written += cnt;
    }

    fn bytes_mut(&mut self) -> &mut [MaybeUninit<u8>] {
        unsafe {
            let slice: &mut [u8] = &mut *self.content;
            mem::transmute(&mut slice[self.written..self.capacity])
        }
    }
}

unsafe impl Send for ChunkLease {}
// Drop automatically implemented

#[cfg(test)]
mod tests {
    // This is very non-exhaustive testing, just a

    use super::*;

    // This test instantiates an EncodeBuffer and writes the same string into it enough times that
    // the EncodeBuffer should overload multiple times and will have to try to free at least 1 Chunk
    #[test]
    fn encode_buffer_overload() {
        // Instantiate an encode buffer with default values
        let mut encode_buffer = EncodeBuffer::new();
        {
            let buffer_encoder = &mut EncodeBuffer::get_buffer_encoder(&mut encode_buffer);

            // Create a string that's bigger than the ENCODEBUFFER_MIN_REMAINING
            use std::string::ToString;
            let mut test_string = "".to_string();
            for i in 0..=ENCODEBUFFER_MIN_REMAINING + 1 {
                // Make sure the string isn't just the same char over and over again,
                // Means we test for some more correctness in buffers
                test_string.push((i.to_string()).chars().next().unwrap());
            }
            let mut cnt = 0;

            // Make sure we churn through all the initial buffers.
            for _ in 0..=crate::net::buffer_pool::INITIAL_BUFFER_LEN + 1 {
                // Make sure we fill up a chunk per iteration:
                for _ in 0..=(BUFFER_SIZE / ENCODEBUFFER_MIN_REMAINING) + 1 {
                    buffer_encoder.put_slice(test_string.clone().as_bytes());
                    let chunk = buffer_encoder.get_chunk_lease();
                    assert_eq!(
                        chunk.unwrap().bytes(),
                        test_string.as_bytes(),
                        "cnt = {}",
                        cnt
                    );
                    cnt += 1;
                }
            }
        }
        // Check the buffer pool sizes
        assert_eq!(
            encode_buffer.buffer_pool.get_pool_sizes(),
            (
                crate::net::buffer_pool::INITIAL_BUFFER_LEN, // Total allocated
                0,                                           // Available
                crate::net::buffer_pool::INITIAL_BUFFER_LEN - 1
            )
        ); // Returned
    }

    #[test]
    #[should_panic(expected = "src too big for buffering")]
    fn encode_buffer_panic() {
        let mut encode_buffer = EncodeBuffer::new();
        let buffer_encoder = &mut EncodeBuffer::get_buffer_encoder(&mut encode_buffer);
        use std::string::ToString;
        let mut test_string = "".to_string();
        for i in 0..=BUFFER_SIZE + 10 {
            test_string.push((i.to_string()).chars().next().unwrap());
        }
        buffer_encoder.put(test_string.as_bytes());
    }

    #[test]
    fn aligned_after_drop() {
        let mut encode_buffer = EncodeBuffer::new();
        {
            let buffer_encoder = &mut EncodeBuffer::get_buffer_encoder(&mut encode_buffer);
            buffer_encoder.put_i32(16);
        }
        // Check the buffer pool sizes
        assert_eq!(encode_buffer.write_offset, encode_buffer.read_offset);
        assert_eq!(encode_buffer.write_offset, 4);
    }
}<|MERGE_RESOLUTION|>--- conflicted
+++ resolved
@@ -1,14 +1,7 @@
 use crate::net::{buffer_pool::BufferPool, frames, frames::*};
 use bytes::{Buf, BufMut};
 use core::{cmp, mem, ptr};
-<<<<<<< HEAD
-use std::sync::Arc;
-use std::io::Cursor;
-use std::mem::MaybeUninit;
-=======
-use iovec::IoVec;
 use std::{io::Cursor, mem::MaybeUninit, sync::Arc};
->>>>>>> 1e5fc6c3
 
 const FRAME_HEAD_LEN: usize = frames::FRAME_HEAD_LEN as usize;
 const BUFFER_SIZE: usize = ENCODEBUFFER_MIN_REMAINING * 1000;
@@ -204,8 +197,8 @@
     }
 
     fn put<T: super::Buf>(&mut self, mut src: T)
-    where
-        Self: Sized,
+        where
+            Self: Sized,
     {
         assert!(src.remaining() <= BUFFER_SIZE, "src too big for buffering");
         if self.remaining_mut() < src.remaining() {
