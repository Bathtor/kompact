use super::*;
use crate::{
    messaging::{DispatchData, DispatchEnvelope, MsgEnvelope, PathResolvable},
    net::buffer::EncodeBuffer,
};
use std::{
    convert::TryFrom,
    error::Error,
    fmt::{self, Debug},
    net::{AddrParseError, IpAddr, SocketAddr},
    ops::DerefMut,
    str::FromStr,
};
use uuid::Uuid;

/// Transport protocol to use for delivering messages
/// sent to an [ActorPath](ActorPath)
///
/// # Note
///
/// Dispatcher implementations are not required to implement all protocols.
/// Check your concrete implementation, before selecting an arbitrary protocol.
#[derive(Copy, Clone, Debug, PartialEq, Eq, Hash, PartialOrd, Ord)]
#[repr(u8)]
pub enum Transport {
    /// Local reflection only, no network messages involved
    LOCAL = 0b00,
    /// Send messages over TCP
    TCP = 0b01,
    /// Send messages as UDP datagrams
    UDP = 0b10,
}

// impl Transport
impl Transport {
    /// Returns `true` if this is an instance of [Transport::LOCAL](Transport::LOCAL)
    pub fn is_local(&self) -> bool {
        match *self {
            Transport::LOCAL => true,
            _ => false,
        }
    }

    /// Returns `true` if this is *not* an instance of [Transport::LOCAL](Transport::LOCAL)
    pub fn is_remote(&self) -> bool {
        !self.is_local()
    }
}

impl fmt::Display for Transport {
    fn fmt(&self, fmt: &mut fmt::Formatter<'_>) -> fmt::Result {
        match self {
            &Transport::LOCAL => write!(fmt, "local"),
            &Transport::TCP => write!(fmt, "tcp"),
            &Transport::UDP => write!(fmt, "udp"),
        }
    }
}

impl FromStr for Transport {
    type Err = TransportParseError;

    fn from_str(s: &str) -> Result<Transport, TransportParseError> {
        match s {
            "local" => Ok(Transport::LOCAL),
            "tcp" => Ok(Transport::TCP),
            "udp" => Ok(Transport::UDP),
            _ => Err(TransportParseError(())),
        }
    }
}

/// Error type for parsing the [Transport](Transport) from a string
#[derive(Clone, Debug)]
pub struct TransportParseError(());

impl fmt::Display for TransportParseError {
    fn fmt(&self, fmt: &mut fmt::Formatter<'_>) -> fmt::Result {
        fmt.write_str(&self.to_string())
    }
}

impl Error for TransportParseError {
    fn description(&self) -> &str {
        "Transport must be one of [local,tcp,udp]"
    }
}

/// Error type for parsing [paths](ActorPath) from a string
#[derive(Clone, Debug)]
pub enum PathParseError {
    /// The format is wrong
    Form(String),
    /// The transport protocol was invalid
    Transport(TransportParseError),
    /// The network address was invalid
    Addr(AddrParseError),
}

impl fmt::Display for PathParseError {
    fn fmt(&self, fmt: &mut fmt::Formatter<'_>) -> fmt::Result {
        fmt.write_str(&self.to_string())
    }
}

impl Error for PathParseError {
    fn description(&self) -> &str {
        "Path could not be parsed"
    }

    fn cause(&self) -> Option<&dyn Error> {
        match self {
            &PathParseError::Form(_) => None,
            &PathParseError::Transport(ref e) => Some(e),
            &PathParseError::Addr(ref e) => Some(e),
        }
    }
}

impl From<TransportParseError> for PathParseError {
    fn from(e: TransportParseError) -> PathParseError {
        PathParseError::Transport(e)
    }
}

impl From<AddrParseError> for PathParseError {
    fn from(e: AddrParseError) -> PathParseError {
        PathParseError::Addr(e)
    }
}

/// The part of an [ActorPath](ActorPath) that refers to the [KompactSystem](KompactSystem)
///
/// As a URI, a `SystemPath` looks like `"tcp://127.0.0.1:8080"`, for example.
#[derive(Clone, Debug, PartialEq, Eq, Hash, PartialOrd, Ord)]
pub struct SystemPath {
    protocol: Transport,
    // TODO address could be IPv4, IPv6, or a domain name (not supported yet)
    address: IpAddr,
    port: u16,
}

impl SystemPath {
    /// Construct a new system path from individual parts
    pub fn new(protocol: Transport, address: IpAddr, port: u16) -> SystemPath {
        SystemPath {
            protocol,
            address,
            port,
        }
    }

    /// Construct a new system path from individual parts using a [SocketAddr](std::net::SocketAddr)
    pub fn with_socket(protocol: Transport, socket: SocketAddr) -> SystemPath {
        SystemPath {
            protocol,
            address: socket.ip(),
            port: socket.port(),
        }
    }

    /// Returns a reference to the [Transport](Transport) protocol associated with with this system path
    pub fn protocol(&self) -> Transport {
        self.protocol
    }

    /// Returns a reference to the IP address associated with with this system path
    pub fn address(&self) -> &IpAddr {
        &self.address
    }

    /// Returns the port associated with with this system path
    pub fn port(&self) -> u16 {
        self.port
    }
}

impl fmt::Display for SystemPath {
    fn fmt(&self, fmt: &mut fmt::Formatter<'_>) -> fmt::Result {
        write!(fmt, "{}://{}:{}", self.protocol, self.address, self.port)
    }
}

pub(crate) trait SystemField {
    fn system(&self) -> &SystemPath;

    fn protocol(&self) -> Transport {
        self.system().protocol()
    }
    fn address(&self) -> &IpAddr {
        &self.system().address()
    }
    fn port(&self) -> u16 {
        self.system().port()
    }
}

impl SystemField for SystemPath {
    fn system(&self) -> &SystemPath {
        self
    }
}

/// A factory trait for things can produce [PathResolvable](PathResolvable) instances
///
/// Only makes sense for types that can [dispatch](Dispatching) messages.
pub trait ActorSource: Dispatching {
    /// Returns the associated path resolvable
    fn path_resolvable(&self) -> PathResolvable;
}

/// A factory trait for things that have associated [actor paths](ActorPath)
pub trait ActorPathFactory {
    /// Returns the associated actor path
    fn actor_path(&self) -> ActorPath;
}

/// A temporary combination of an [ActorPath](ActorPath)
/// and something that can [dispatch](Dispatching) stuff
///
/// This can be used when you want to use a different actor path
/// than the one of the current component for a [tell](ActorPath::tell)
/// but still need to use the component's dispatcher for the message.
/// This is useful for forwarding components, for example, when trying to
/// preserve the original sender.
///
/// See also [using_dispatcher](ActorPath::using_dispatcher).
pub struct DispatchingPath<'a, 'b> {
    path: &'a ActorPath,
    ctx: &'b dyn Dispatching,
}

impl<'a, 'b> Dispatching for DispatchingPath<'a, 'b> {
    fn dispatcher_ref(&self) -> DispatcherRef {
        self.ctx.dispatcher_ref()
    }
}

impl<'a, 'b> ActorSource for DispatchingPath<'a, 'b> {
    fn path_resolvable(&self) -> PathResolvable {
        PathResolvable::Path(self.path.clone())
    }
}

/// An actor path is a serialisable, possibly remote reference to
/// an actor
///
/// Any message sent via an actor path *might* go over the network,
/// and must be treated as fallible.
/// It must also be [serialisable](Serialisable).
#[derive(Clone, Debug)]
#[repr(u8)]
#[derive(PartialEq, Eq, Hash, PartialOrd, Ord)]
pub enum ActorPath {
    /// A unique actor path identifies a concrete instance of an actor
    ///
    /// Unique actor paths use the component's unique id internally.
    ///
    /// Unique actor paths become invalid when a component is
    /// replaced with a new instance of the same type.
    ///
    /// A unique path may look something like `"tcp://127.0.0.1:8080#1e555f40-de1d-4aee-8202-64fdc27edfa8"`, for example.
    Unique(UniquePath),
    /// A named actor path identifies a service, rather than a concrete actor instance
    ///
    /// Named paths must be [registered](KompactSystem::register_by_alias) to a particular actor,
    /// and their registration can be changed over time,
    /// as actors fail and are replaced, for example.
    ///
    /// Named paths may be described hierarchically, similar to URLs.
    ///
    /// A named path may look something like `"tcp://127.0.0.1:8080/my-actor-group/my-actor"`, for example.
    Named(NamedPath),
}

impl ActorPath {
    /// Send message `m` to the actor designated by this path
    ///
    /// The `from` field is used as a source,
    /// and the `ActorPath` it resolved to will be supplied at the destination.
    ///
    /// Serialisation of `m` happens lazily in the dispatcher,
    /// and only if it really goes over the network. If this actor path
    /// turns out to be local, `m` will be moved to the heap and send locally instead.
    ///
    /// In fact, this method always moves `m` onto the heap (unless it already is allocated there),
    /// to facility this lazy serialisation.
    /// As this method has some overhead in the case where it sure
    /// that `m` will definitely go over the network, you can use
    /// [tell_ser](ActorPath::tell_ser) to force eager serialisation instead.
    pub fn tell<S, B>(&self, m: B, from: &S) -> ()
    where
        S: ActorSource,
        B: Into<Box<dyn Serialisable>>,
    {
        let msg: Box<dyn Serialisable> = m.into();
        let src = from.path_resolvable();
        let dst = self.clone();
        let env = DispatchEnvelope::Msg {
            src,
            dst,
            msg: DispatchData::Lazy(msg),
        };
        from.dispatcher_ref().enqueue(MsgEnvelope::Typed(env))
    }

    /// Same as [tell](ActorPath::tell), but serialises eagerly into a Pooled buffer (pre-allocated and bounded)
    pub fn tell_serialised<CD, B>(&self, m: B, from: &CD) -> Result<(), SerError>
    where
        CD: ComponentDefinition + Sized + 'static,
        B: Serialisable + 'static,
    {
        if self.protocol() == Transport::LOCAL {
            // No need to serialize!
            self.tell(m, from);
            return Ok(());
        }
<<<<<<< HEAD
        // Scope the buffer check so we can safely initialise it if we need to
        {
            if let Some(ref mut buffer) = (*from.ctx().get_buffer().borrow_mut()).as_mut() {
                let mut buf = buffer.get_buffer_encoder();
                let chunk_lease = crate::serialisation::ser_helpers::serialise_msg(&from.actor_path(), &self, &m, &mut buf)?;

                let env = DispatchEnvelope::Msg {
                    src: from.path_resolvable(),
                    dst: self.clone(),
                    msg: DispatchData::Serialised((chunk_lease, m.ser_id())),
                };
                from.dispatcher_ref().enqueue(MsgEnvelope::Typed(env));

                return Ok(());
            }
        }
        // Try again
        from.ctx().initialise_pool();
        self.tell_serialised(m, from)
=======
        //let mut buf = encode_buffer.deref_mut();
        let mut buf_ref = from.ctx().get_buffer().borrow_mut();
        let buf = &mut EncodeBuffer::get_buffer_encoder(buf_ref.deref_mut());

        let chunk_lease =
            crate::serialisation::ser_helpers::serialise_msg(&from.actor_path(), &self, &m, buf)?;

        let env = DispatchEnvelope::Msg {
            src: from.path_resolvable(),
            dst: self.clone(),
            msg: DispatchData::Serialised((chunk_lease, m.ser_id())),
        };
        from.dispatcher_ref().enqueue(MsgEnvelope::Typed(env));
        Ok(())
>>>>>>> 1e5fc6c3
    }

    /// Returns a temporary combination of an [ActorPath](ActorPath)
    /// and something that can [dispatch](Dispatching) stuff
    ///
    /// This can be used when you want to use a different actor path
    /// than the one of the current component for a [tell](ActorPath::tell)
    /// but still need to use the component's dispatcher for the message.
    /// This is useful for forwarding components, for example, when trying to
    /// preserve the original sender.
    pub fn using_dispatcher<'a, 'b>(
        &'a self,
        disp: &'b dyn Dispatching,
    ) -> DispatchingPath<'a, 'b> {
        DispatchingPath {
            path: self,
            ctx: disp,
        }
    }

    fn system_mut(&mut self) -> &mut SystemPath {
        match self {
            ActorPath::Unique(ref mut up) => up.system_mut(),
            ActorPath::Named(ref mut np) => np.system_mut(),
        }
    }

    /// Change the transport protocol for this actor path
    pub fn set_transport(&mut self, proto: Transport) {
        self.system_mut().protocol = proto;
    }
}

impl SystemField for ActorPath {
    fn system(&self) -> &SystemPath {
        match self {
            &ActorPath::Unique(ref up) => up.system(),
            &ActorPath::Named(ref np) => np.system(),
        }
    }
}

impl From<(SystemPath, Uuid)> for ActorPath {
    fn from(t: (SystemPath, Uuid)) -> ActorPath {
        ActorPath::Unique(UniquePath {
            system: t.0,
            id: t.1,
        })
    }
}

impl From<UniquePath> for ActorPath {
    fn from(p: UniquePath) -> ActorPath {
        ActorPath::Unique(p)
    }
}

impl From<NamedPath> for ActorPath {
    fn from(p: NamedPath) -> ActorPath {
        ActorPath::Named(p)
    }
}

const PATH_SEP: &'static str = "/";
const UNIQUE_PATH_SEP: &'static str = "#";

impl fmt::Display for ActorPath {
    fn fmt(&self, fmt: &mut fmt::Formatter<'_>) -> fmt::Result {
        match self {
            &ActorPath::Named(ref np) => {
                let path = np
                    .path
                    .iter()
                    .fold(String::new(), |acc, arg| acc + PATH_SEP + arg);
                write!(fmt, "{}{}", np.system, path)
            }
            &ActorPath::Unique(ref up) => write!(fmt, "{}{}{}", up.system, UNIQUE_PATH_SEP, up.id),
        }
    }
}

impl TryFrom<String> for ActorPath {
    type Error = PathParseError;

    fn try_from(s: String) -> Result<Self, Self::Error> {
        let p = ActorPath::from_str(&s)?;
        Ok(p)
    }
}

impl FromStr for ActorPath {
    type Err = PathParseError;

    fn from_str(s: &str) -> Result<Self, Self::Err> {
        if s.contains(UNIQUE_PATH_SEP) {
            let p = UniquePath::from_str(s)?;
            Ok(ActorPath::Unique(p))
        } else {
            let p = NamedPath::from_str(s)?;
            Ok(ActorPath::Named(p))
        }
    }
}

/// A unique actor path identifies a concrete instance of an actor
///
/// Unique actor paths use the component's unique id internally.
///
/// Unique actor paths become invalid when a component is
/// replaced with a new instance of the same type.
///
/// A unique path may look something like `"tcp://127.0.0.1:8080#1e555f40-de1d-4aee-8202-64fdc27edfa8"`, for example.
#[derive(Clone, Debug, PartialEq, Eq, Hash, PartialOrd, Ord)]
pub struct UniquePath {
    system: SystemPath,
    id: Uuid,
}

impl UniquePath {
    /// Construct a new unique path from parts
    pub fn new(protocol: Transport, address: IpAddr, port: u16, id: Uuid) -> UniquePath {
        UniquePath {
            system: SystemPath::new(protocol, address, port),
            id,
        }
    }

    /// Construct a new unique path from a system path and an id
    pub fn with_system(system: SystemPath, id: Uuid) -> UniquePath {
        UniquePath { system, id }
    }

    /// Construct a new unique path with a [socket](std::net::SocketAddr) and an id
    pub fn with_socket(protocol: Transport, socket: SocketAddr, id: Uuid) -> UniquePath {
        UniquePath {
            system: SystemPath::with_socket(protocol, socket),
            id,
        }
    }

    /// Returns a reference to this path's unique id
    pub fn uuid_ref(&self) -> &Uuid {
        &self.id
    }

    /// Returns a copy of this path's unique id
    pub fn clone_id(&self) -> Uuid {
        self.id.clone()
    }

    /// Returns a mutable reference to this path's system path part
    pub fn system_mut(&mut self) -> &mut SystemPath {
        &mut self.system
    }
}

impl TryFrom<String> for UniquePath {
    type Error = PathParseError;

    fn try_from(s: String) -> Result<Self, Self::Error> {
        let p = UniquePath::from_str(&s)?;
        Ok(p)
    }
}

impl FromStr for UniquePath {
    type Err = PathParseError;

    fn from_str(s: &str) -> Result<Self, Self::Err> {
        let parts: Vec<&str> = s.split("://").collect();
// parts: [tcp]://[IP:port#id]
        if parts.len() != 2 {
            return Err(PathParseError::Form(s.to_string()));
        }
        let proto: Transport = parts[0].parse()?;
        let parts: Vec<&str> = parts[1].split(UNIQUE_PATH_SEP).collect();
// parts: [IP:port]#[UUID]
        if parts.len() != 2 {
            return Err(PathParseError::Form(s.to_string()));
        }
        let socket = SocketAddr::from_str(parts[0])?;
        let uuid =
            Uuid::from_str(parts[1]).map_err(|_parse_err| PathParseError::Form(s.to_string()))?;

        Ok(UniquePath::with_socket(proto, socket, uuid))
    }
}

impl SystemField for UniquePath {
    fn system(&self) -> &SystemPath {
        &self.system
    }
}

/// A named actor path identifies a service, rather than a concrete actor instance
///
/// Named paths must be [registered](KompactSystem::register_by_alias) to a particular actor,
/// and their registration can be changed over time,
/// as actors fail and are replaced, for example.
///
/// Named paths may be described hierarchically, similar to URLs.
///
/// A named path may look something like `"tcp://127.0.0.1:8080/my-actor-group/my-actor"`, for example.
#[derive(Clone, Debug, PartialEq, Eq, Hash, PartialOrd, Ord)]
pub struct NamedPath {
    system: SystemPath,
    path: Vec<String>,
}

impl NamedPath {
    /// Construct a new named path from parts
    ///
    /// Make sure that none of the elements of the `path` vector contain slashes (i.e., `/`),
    /// as those will be the path separators for the individual elements later.
    pub fn new(protocol: Transport, address: IpAddr, port: u16, path: Vec<String>) -> NamedPath {
        NamedPath {
            system: SystemPath::new(protocol, address, port),
            path,
        }
    }

    /// Construct a new named path from a [socket](std::net::SocketAddr) and vector of path elements
    ///
    /// Make sure that none of the elements of the `path` vector contain slashes (i.e., `/`),
    /// as those will be the path separators for the individual elements later.
    pub fn with_socket(protocol: Transport, socket: SocketAddr, path: Vec<String>) -> NamedPath {
        NamedPath {
            system: SystemPath::with_socket(protocol, socket),
            path,
        }
    }

    /// Construct a new named path from a system path and vector of path elements
    ///
    /// Make sure that none of the elements of the `path` vector contain slashes (i.e., `/`),
    /// as those will be the path separators for the individual elements later.
    pub fn with_system(system: SystemPath, path: Vec<String>) -> NamedPath {
        NamedPath { system, path }
    }

    /// Returns a reference to the path vector
    pub fn path_ref(&self) -> &Vec<String> {
        &self.path
    }

    /// Returns a copy to the path vector
    pub fn clone_path(&self) -> Vec<String> {
        self.path.clone()
    }

    /// Returns a mutable reference to this path's system path part
    pub fn system_mut(&mut self) -> &mut SystemPath {
        &mut self.system
    }
}

impl SystemField for NamedPath {
    fn system(&self) -> &SystemPath {
        &self.system
    }
}

impl TryFrom<String> for NamedPath {
    type Error = PathParseError;

    fn try_from(s: String) -> Result<Self, Self::Error> {
        let p = NamedPath::from_str(&s)?;
        Ok(p)
    }
}

impl FromStr for NamedPath {
    type Err = PathParseError;

    fn from_str(s: &str) -> Result<Self, Self::Err> {
        let s1: Vec<&str> = s.split("://").collect();
        if s1.len() != 2 {
            return Err(PathParseError::Form(s.to_string()));
        }
        let proto: Transport = s1[0].parse()?;
        let mut s2: Vec<&str> = s1[1].split(PATH_SEP).collect();
        if s2.len() < 1 {
            return Err(PathParseError::Form(s.to_string()));
        }
        let socket = SocketAddr::from_str(s2[0])?;
        let path: Vec<String> = if s2.len() > 1 {
            s2.split_off(1).into_iter().map(|s| s.to_string()).collect()
        } else {
            Vec::default()
        };
        Ok(NamedPath::with_socket(proto, socket, path.clone()))
    }
}

// this doesn't seem to be used anywhere...
//
/// An actor path paired with a reference to a dispatcher
///
/// This struct can be used in places where an [ActorSource](ActorSource) is expected.
// pub struct RegisteredPath {
//     path: ActorPath,
//     dispatcher: DispatcherRef,
// }

// impl Dispatching for RegisteredPath {
//     fn dispatcher_ref(&self) -> DispatcherRef {
//         self.dispatcher.clone()
//     }
// }

// impl ActorSource for RegisteredPath {
//     fn path_resolvable(&self) -> PathResolvable {
//         PathResolvable::Path(self.path.clone())
//     }
// }
#[cfg(test)]
mod tests {
    use super::*;

    const PATH: &'static str = "local://127.0.0.1:0/test_actor";

    #[test]
    fn actor_path_strings() {
        let ap = ActorPath::from_str(PATH).expect("a proper path");
        println!("Got ActorPath={}", ap);

        let s = ap.to_string();
        assert_eq!(PATH, &s);
        let ap2: ActorPath = s.parse().expect("a proper path");
        assert_eq!(ap, ap2);
    }

    #[test]
    fn actor_path_unique_strings() {
        let ref1 = ActorPath::Unique(UniquePath::new(
            Transport::LOCAL,
            "127.0.0.1".parse().expect("hardcoded IP"),
            8080,
            Uuid::new_v4(),
        ));
        let ref1_string = ref1.to_string();
//println!("ActorPath::Unique: {}", ref1_string);
        let ref1_deser = ActorPath::from_str(&ref1_string).expect("a proper path");
        let ref1_deser2: ActorPath = ref1_string.parse().expect("a proper path");
        assert_eq!(ref1, ref1_deser);
        assert_eq!(ref1, ref1_deser2);
    }

    #[test]
    fn actor_path_named_strings() {
        let ref1 = ActorPath::Named(NamedPath::new(
            Transport::LOCAL,
            "127.0.0.1".parse().expect("hardcoded IP"),
            8080,
            vec!["test".to_string(), "path".to_string()],
        ));
        let ref1_string = ref1.to_string();
        let ref1_deser = ActorPath::from_str(&ref1_string).expect("a proper path");
        let ref1_deser2: ActorPath = ref1_string.parse().expect("a proper path");
        assert_eq!(ref1, ref1_deser);
        assert_eq!(ref1, ref1_deser2);
    }
}<|MERGE_RESOLUTION|>--- conflicted
+++ resolved
@@ -1,14 +1,10 @@
 use super::*;
-use crate::{
-    messaging::{DispatchData, DispatchEnvelope, MsgEnvelope, PathResolvable},
-    net::buffer::EncodeBuffer,
-};
+use crate::messaging::{DispatchData, DispatchEnvelope, MsgEnvelope, PathResolvable};
 use std::{
     convert::TryFrom,
     error::Error,
     fmt::{self, Debug},
     net::{AddrParseError, IpAddr, SocketAddr},
-    ops::DerefMut,
     str::FromStr,
 };
 use uuid::Uuid;
@@ -289,9 +285,9 @@
     /// that `m` will definitely go over the network, you can use
     /// [tell_ser](ActorPath::tell_ser) to force eager serialisation instead.
     pub fn tell<S, B>(&self, m: B, from: &S) -> ()
-    where
-        S: ActorSource,
-        B: Into<Box<dyn Serialisable>>,
+        where
+            S: ActorSource,
+            B: Into<Box<dyn Serialisable>>,
     {
         let msg: Box<dyn Serialisable> = m.into();
         let src = from.path_resolvable();
@@ -306,16 +302,15 @@
 
     /// Same as [tell](ActorPath::tell), but serialises eagerly into a Pooled buffer (pre-allocated and bounded)
     pub fn tell_serialised<CD, B>(&self, m: B, from: &CD) -> Result<(), SerError>
-    where
-        CD: ComponentDefinition + Sized + 'static,
-        B: Serialisable + 'static,
+        where
+            CD: ComponentDefinition + Sized + 'static,
+            B: Serialisable + 'static,
     {
         if self.protocol() == Transport::LOCAL {
             // No need to serialize!
             self.tell(m, from);
             return Ok(());
         }
-<<<<<<< HEAD
         // Scope the buffer check so we can safely initialise it if we need to
         {
             if let Some(ref mut buffer) = (*from.ctx().get_buffer().borrow_mut()).as_mut() {
@@ -328,29 +323,12 @@
                     msg: DispatchData::Serialised((chunk_lease, m.ser_id())),
                 };
                 from.dispatcher_ref().enqueue(MsgEnvelope::Typed(env));
-
                 return Ok(());
             }
         }
         // Try again
         from.ctx().initialise_pool();
         self.tell_serialised(m, from)
-=======
-        //let mut buf = encode_buffer.deref_mut();
-        let mut buf_ref = from.ctx().get_buffer().borrow_mut();
-        let buf = &mut EncodeBuffer::get_buffer_encoder(buf_ref.deref_mut());
-
-        let chunk_lease =
-            crate::serialisation::ser_helpers::serialise_msg(&from.actor_path(), &self, &m, buf)?;
-
-        let env = DispatchEnvelope::Msg {
-            src: from.path_resolvable(),
-            dst: self.clone(),
-            msg: DispatchData::Serialised((chunk_lease, m.ser_id())),
-        };
-        from.dispatcher_ref().enqueue(MsgEnvelope::Typed(env));
-        Ok(())
->>>>>>> 1e5fc6c3
     }
 
     /// Returns a temporary combination of an [ActorPath](ActorPath)
